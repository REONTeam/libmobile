--- conflicted
+++ resolved
@@ -341,22 +341,6 @@
 // - addr: Origin address buffer
 int mobile_board_sock_recv(void *user, unsigned conn, void *data, unsigned size, struct mobile_addr *addr);
 
-<<<<<<< HEAD
-// mobile_action_get - Advanced library main loop, get next action
-//
-// This function may be used in place of mobile_loop(), to see which action is
-// about to be executed. The user may use this knowledge to influence user
-// code, such as putting the main loop thread to sleep if no action has been
-// received for a bit. They may also prevent certain actions from being
-// executed, but never trigger actions that weren't received through this
-// function.
-//
-// If unsure, use mobile_loop() instead.
-//
-// Parameters:
-// - adapter: Library state
-// Returns: Action to execute
-=======
 void mobile_config_set_device(struct mobile_adapter *adapter, enum mobile_adapter_device device, bool unmetered);
 void mobile_config_set_dns(struct mobile_adapter *adapter, const struct mobile_addr *dns1, const struct mobile_addr *dns2);
 void mobile_config_set_p2p_port(struct mobile_adapter *adapter, unsigned p2p_port);
@@ -365,7 +349,20 @@
 bool mobile_config_get_relay_token(struct mobile_adapter *adapter, unsigned char *token);
 void mobile_config_clear_relay_token(struct mobile_adapter *adapter);
 
->>>>>>> b4944c25
+// mobile_action_get - Advanced library main loop, get next action
+//
+// This function may be used in place of mobile_loop(), to see which action is
+// about to be executed. The user may use this knowledge to influence user
+// code, such as putting the main loop thread to sleep if no action has been
+// received for a bit. They may also prevent certain actions from being
+// executed, but never trigger actions that weren't received through this
+// function.
+//
+// If unsure, use mobile_loop() instead.
+//
+// Parameters:
+// - adapter: Library state
+// Returns: Action to execute
 enum mobile_action mobile_action_get(struct mobile_adapter *adapter);
 
 // mobile_action_process - Advanced library main loop, process next action
@@ -434,7 +431,6 @@
 // - c: Byte received in previous exchange
 // Returns: Byte to send in next exchange
 unsigned char mobile_transfer(struct mobile_adapter *adapter, unsigned char c);
-<<<<<<< HEAD
 
 // mobile_init - Initialize library
 //
@@ -454,11 +450,7 @@
 // Parameters:
 // - adapter: Library state
 // - user: User data pointer for callbacks
-// - config: Initial configuration data
-void mobile_init(struct mobile_adapter *adapter, void *user, const struct mobile_adapter_config *config);
-=======
 void mobile_init(struct mobile_adapter *adapter, void *user);
->>>>>>> b4944c25
 
 #ifdef __cplusplus
 }
